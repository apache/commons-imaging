/*
 * Licensed to the Apache Software Foundation (ASF) under one or more
 * contributor license agreements.  See the NOTICE file distributed with
 * this work for additional information regarding copyright ownership.
 * The ASF licenses this file to You under the Apache License, Version 2.0
 * (the "License"); you may not use this file except in compliance with
 * the License.  You may obtain a copy of the License at
 *
 *      http://www.apache.org/licenses/LICENSE-2.0
 *
 * Unless required by applicable law or agreed to in writing, software
 * distributed under the License is distributed on an "AS IS" BASIS,
 * WITHOUT WARRANTIES OR CONDITIONS OF ANY KIND, either express or implied.
 * See the License for the specific language governing permissions and
 * limitations under the License.
 */
package org.apache.commons.imaging.formats.png;

import java.util.zip.Deflater;

import org.apache.commons.imaging.common.BinaryConstant;

public final class PngConstants {

    public static final int COMPRESSION_DEFLATE_INFLATE = 0;

    public static final BinaryConstant PNG_SIGNATURE = new BinaryConstant(
            new byte[] { (byte) 0x89, 'P', 'N', 'G', '\r', '\n', 0x1A, '\n', });

    public static final String PARAM_KEY_PNG_BIT_DEPTH = "PNG_BIT_DEPTH";
    public static final String PARAM_KEY_PNG_FORCE_INDEXED_COLOR = "PNG_FORCE_INDEXED_COLOR";
    public static final String PARAM_KEY_PNG_FORCE_TRUE_COLOR = "PNG_FORCE_TRUE_COLOR";

    // public static final Object PARAM_KEY_PNG_BIT_DEPTH_YES = "YES";
    // public static final Object PARAM_KEY_PNG_BIT_DEPTH_NO = "NO";

    public static final byte COMPRESSION_TYPE_INFLATE_DEFLATE = 0;
    public static final byte FILTER_METHOD_ADAPTIVE = 0;

    /*
     * Background colour Solid background colour to be used when presenting the
     * image if no better option is available. Gamma and chromaticity Gamma
     * characteristic of the image with respect to the desired output intensity,
     * and chromaticity characteristics of the RGB values used in the image. ICC
     * profile Description of the colour space (in the form of an International
     * Color Consortium (ICC) profile) to which the samples in the image
     * conform. Image histogram Estimates of how frequently the image uses each
     * palette entry. Physical pixel dimensions Intended pixel size and aspect
     * ratio to be used in presenting the PNG image. Significant bits The number
     * of bits that are significant in the samples. sRGB colour space A
     * rendering intent (as defined by the International Color Consortium) and
     * an indication that the image samples conform to this colour space.
     * Suggested palette A reduced palette that may be used when the display
     * device is not capable of displaying the full range of colours in the
     * image. Textual data Textual information (which may be compressed)
     * associated with the image. Time The time when the PNG image was last
     * modified. Transparency Alpha information that allows the reference image
     * to be reconstructed when the alpha channel is not retained in the PNG
     * image.
     */

    public static final String XMP_KEYWORD = "XML:com.adobe.xmp";

    /**
     * Parameter key.
     *
     * <p>Only used when writing Png images.</p>
     *
     * <p>Valid values: a list of WriteTexts.</p>
     */
    public static final String PARAM_KEY_PNG_TEXT_CHUNKS = "PNG_TEXT_CHUNKS";

    /**
     * Parameter key. Used in write operations to indicate the Physical Scale - sCAL.
     *
     * <p>Valid values: PhysicalScale</p>
     *
     * @see org.apache.commons.imaging.formats.png.PhysicalScale
     */
    public static final String PARAM_KEY_PHYSICAL_SCALE = "PHYSICAL_SCALE_CHUNK";

    /**
<<<<<<< HEAD
     * Parameter key. Used to indicate the PNG compression level to be used.
     *
     * For valid values, see {@link Deflater}. If no value is specified, it will use
     * the default compression level.
     */
    public static final String PARAM_KEY_PNG_COMPRESSION_LEVEL = "PNG_COMPRESSION_LEVEL";
=======
     * Parameter key,Used to set a Deflater Compression level.
     *  Default:java.util.zip.Deflater.DEFAULT_COMPRESSION
     *
     * <p> Valid Values Integer
     *     For Example: Deflater.BEST_COMPRESSION  or Deflater.BEST_SPEED
     * </p>
     *
     *  @see java.util.zip.Deflater;
     */
    public static final String PARAM_KEY_PNG_DEFLATE_COMPRESSION_LEVEL  ="PNG_DEFLATE_COMPRESSION_LEVEL";
>>>>>>> 81d7ca73

    private PngConstants() {
    }
}<|MERGE_RESOLUTION|>--- conflicted
+++ resolved
@@ -79,26 +79,18 @@
      */
     public static final String PARAM_KEY_PHYSICAL_SCALE = "PHYSICAL_SCALE_CHUNK";
 
-    /**
-<<<<<<< HEAD
+
+     /**
      * Parameter key. Used to indicate the PNG compression level to be used.
-     *
-     * For valid values, see {@link Deflater}. If no value is specified, it will use
-     * the default compression level.
-     */
-    public static final String PARAM_KEY_PNG_COMPRESSION_LEVEL = "PNG_COMPRESSION_LEVEL";
-=======
-     * Parameter key,Used to set a Deflater Compression level.
-     *  Default:java.util.zip.Deflater.DEFAULT_COMPRESSION
      *
      * <p> Valid Values Integer
      *     For Example: Deflater.BEST_COMPRESSION  or Deflater.BEST_SPEED
      * </p>
+     * If no value is specified, it will use the default compression level.
      *
      *  @see java.util.zip.Deflater;
      */
-    public static final String PARAM_KEY_PNG_DEFLATE_COMPRESSION_LEVEL  ="PNG_DEFLATE_COMPRESSION_LEVEL";
->>>>>>> 81d7ca73
+    public static final String PARAM_KEY_PNG_COMPRESSION_LEVEL = "PNG_COMPRESSION_LEVEL";
 
     private PngConstants() {
     }
