--- conflicted
+++ resolved
@@ -18,23 +18,23 @@
 
 public class TiffCoverageLogger {
     private static final Map<Integer, Boolean> branchCoverage_run = new HashMap<>();
-<<<<<<< HEAD
+
     private static final Map<Integer, Boolean> getBufferedImageBranchCoverage_run = new HashMap<>();
-=======
+
     private static final Map<Integer, Boolean> branchCoverage_nextToken = new HashMap<>();
->>>>>>> 437dbf85
+
 
     public static void logBranch_run(int branchId) {
         branchCoverage_run.put(branchId, true);
     }
 
-<<<<<<< HEAD
+
     public static void getBufferedImagelogBranch_run(int branchId) {
         getBufferedImageBranchCoverage_run.put(branchId, true);
-=======
+    }
     public static void logBranch_nextToken(int branchId) {
         branchCoverage_nextToken.put(branchId, true);
->>>>>>> 437dbf85
+
     }
 
     public static void print_run() {
@@ -48,11 +48,8 @@
                 counter++;
             }
         }
-<<<<<<< HEAD
-        System.out.println("\n    total missed branches : " + counter + ", This means a coverage of : " + (1 - (double)counter / total_branch) + " %");
-=======
+
         System.out.println("\n    total missed branches : " + counter + ", This means a coverage of : " + (1 - (double)counter / total_branch) * 100 + " %");
->>>>>>> 437dbf85
 
         System.out.println("\n\n    For function nextToken():");
         int counter1 = 0;
@@ -66,7 +63,7 @@
         }
         System.out.println("\n    total missed branches : " + counter1 + ", This means a coverage of : " + (1 - (double)counter1 / total_branch1) * 100 + " %");
 
-<<<<<<< HEAD
+
         System.out.println("\n\n    For function getBufferedImagePrint:");
         int bufferedImageCounter = 0;
         int bufferedImage_total_branch = 44;
@@ -82,9 +79,9 @@
 
     }
 
-=======
+
     }
->>>>>>> 437dbf85
+
 
     public static void printCoverageReport() {
         System.out.println("\n\nBranch Coverage Report: ");
