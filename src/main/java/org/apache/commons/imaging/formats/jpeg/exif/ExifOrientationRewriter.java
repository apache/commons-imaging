/*
 * Licensed to the Apache Software Foundation (ASF) under one or more
 * contributor license agreements.  See the NOTICE file distributed with
 * this work for additional information regarding copyright ownership.
 * The ASF licenses this file to You under the Apache License, Version 2.0
 * (the "License"); you may not use this file except in compliance with
 * the License.  You may obtain a copy of the License at
 *
 *      http://www.apache.org/licenses/LICENSE-2.0
 *
 * Unless required by applicable law or agreed to in writing, software
 * distributed under the License is distributed on an "AS IS" BASIS,
 * WITHOUT WARRANTIES OR CONDITIONS OF ANY KIND, either express or implied.
 * See the License for the specific language governing permissions and
 * limitations under the License.
 */

package org.apache.commons.imaging.formats.jpeg.exif;

<<<<<<< HEAD
import java.io.File;
import java.io.FileOutputStream;
import java.io.IOException;
=======
import java.io.*;
>>>>>>> 149105f5

import org.apache.commons.imaging.ImageReadException;
import org.apache.commons.imaging.ImageWriteException;
import org.apache.commons.imaging.Imaging;
import org.apache.commons.imaging.common.bytesource.ByteSource;
import org.apache.commons.imaging.common.bytesource.ByteSourceArray;
import org.apache.commons.imaging.common.bytesource.ByteSourceFile;
import org.apache.commons.imaging.formats.jpeg.JpegImageMetadata;
import org.apache.commons.imaging.formats.tiff.TiffImageMetadata;
import org.apache.commons.imaging.formats.tiff.constants.TiffTagConstants;
import org.apache.commons.imaging.formats.tiff.write.TiffOutputDirectory;
import org.apache.commons.imaging.formats.tiff.write.TiffOutputSet;
import org.apache.commons.imaging.formats.jpeg.JpegUtils;

public class ExifOrientationRewriter {

    public static enum Orientation {
        HORIZONTAL((short)1),
        MIRROR_HORIZONTAL((short)2),
        ROTATE_180((short)3),
        MIRROR_VERTICAL((short)4),
        MIRROR_HORIZONTAL_AND_ROTATE_270((short)5),
        ROTATE_90((short)6),
        MIRROR_HORIZONTAL_AND_ROTATE_90((short)7),
        ROTATE_270((short)8);

        private short val;
 
        Orientation(short orVal) {
            this.val = orVal;
        }
     
        public short getVal() {
            return val;
        }
    }

    private ByteSource fileSrc;

    public ExifOrientationRewriter(File imageFile) {
        fileSrc = new ByteSourceFile(imageFile);
    }
    public ExifOrientationRewriter(byte[] byteArray) {
        fileSrc = new ByteSourceArray(byteArray);
    }
    public ExifOrientationRewriter(ByteSource byteSource) {
        fileSrc = byteSource;
    }

    public Orientation getExifOrientation() {
        return Orientation.HORIZONTAL;
    }

<<<<<<< HEAD
    public void setExifOrientation(Orientation orientation) {
=======
    /**
     * A method that sets a new value to the orientation field in the EXIF metadata of a JPEG file.
     * @param orientation the value as a enum of the direction to set as the new EXIF orientation
     *
     */
    public void SetExifOrientation(Orientation orientation) throws ImageWriteException, IOException, ImageReadException {

        final JpegImageMetadata metadata = (JpegImageMetadata) Imaging.getMetadata(this.fileSrc.getAll());
        final TiffImageMetadata exifMetadata = metadata.getExif();


        final TiffOutputSet outputSet = exifMetadata.getOutputSet();

        TiffOutputDirectory tod =  outputSet.getOrCreateRootDirectory();
        tod.removeField(TiffTagConstants.TIFF_TAG_ORIENTATION);
        tod.add(TiffTagConstants.TIFF_TAG_ORIENTATION, orientation.getVal());

        final ByteArrayOutputStream baos = new ByteArrayOutputStream();
        new ExifRewriter().updateExifMetadataLossy(this.fileSrc, baos, outputSet);

        this.fileSrc = new ByteSourceArray(baos.toByteArray());


>>>>>>> 149105f5

    }

    /**
     * @return the ByteSource of the current file
     */
    public ByteSource getOutput() {
        return fileSrc;
    }

    /**
     * Assigns the ByteSource of the current file in the form of a byte array 
     * @param byteArrayIn byteArray which is assigned the source of the file
     * @throws IOException
     */
    public void getOutput(byte[] byteArrayIn) 
        throws IOException {
        byteArrayIn = fileSrc.getAll();
    }

    /**
     *  Writes Bytesource to file with given path
     * @param path String of the path in which the file is written
     * @throws IOException
     */
    public void getOutput(String path) 
        throws IOException {
        final File tempFile =  new File(path);
        try (FileOutputStream outputStream = new FileOutputStream(tempFile)) {
            outputStream.write(fileSrc.getAll());
        }
    }

}<|MERGE_RESOLUTION|>--- conflicted
+++ resolved
@@ -17,13 +17,7 @@
 
 package org.apache.commons.imaging.formats.jpeg.exif;
 
-<<<<<<< HEAD
-import java.io.File;
-import java.io.FileOutputStream;
-import java.io.IOException;
-=======
 import java.io.*;
->>>>>>> 149105f5
 
 import org.apache.commons.imaging.ImageReadException;
 import org.apache.commons.imaging.ImageWriteException;
@@ -77,9 +71,6 @@
         return Orientation.HORIZONTAL;
     }
 
-<<<<<<< HEAD
-    public void setExifOrientation(Orientation orientation) {
-=======
     /**
      * A method that sets a new value to the orientation field in the EXIF metadata of a JPEG file.
      * @param orientation the value as a enum of the direction to set as the new EXIF orientation
@@ -101,10 +92,6 @@
         new ExifRewriter().updateExifMetadataLossy(this.fileSrc, baos, outputSet);
 
         this.fileSrc = new ByteSourceArray(baos.toByteArray());
-
-
->>>>>>> 149105f5
-
     }
 
     /**
