--- conflicted
+++ resolved
@@ -374,13 +374,8 @@
         }
 
         if (samplesPerPixel != bitsPerSample.length) {
-<<<<<<< HEAD
-            throw new ImagingException("Tiff: samplesPerPixel (" + samplesPerPixel + ")!=fBitsPerSample.length ("
-                    + bitsPerSample.length + ")");
-=======
             TiffCoverageLogger.getBufferedImagelogBranch_run(25);
             throw new ImagingException("Tiff: samplesPerPixel (" + samplesPerPixel + ")!=fBitsPerSample.length (" + bitsPerSample.length + ")");
->>>>>>> f682efca
         }
         else{
             TiffCoverageLogger.getBufferedImagelogBranch_run(26);
@@ -391,16 +386,11 @@
 
         boolean hasAlpha = false;
         boolean isAlphaPremultiplied = false;
-<<<<<<< HEAD
-        if (photometricInterpretation == TiffTagConstants.PHOTOMETRIC_INTERPRETATION_VALUE_RGB
-                && samplesPerPixel == 4) {
-=======
         if (photometricInterpretation == TiffTagConstants.PHOTOMETRIC_INTERPRETATION_VALUE_RGB) {
             TiffCoverageLogger.getBufferedImagelogBranch_run(27);
             if(samplesPerPixel == 4){
 
             TiffCoverageLogger.getBufferedImagelogBranch_run(28);
->>>>>>> f682efca
             final TiffField extraSamplesField = directory.findField(TiffTagConstants.TIFF_TAG_EXTRA_SAMPLES);
             if (extraSamplesField == null) {
                 // this state is not defined in the TIFF specification
@@ -413,21 +403,6 @@
                 TiffCoverageLogger.getBufferedImagelogBranch_run(30);
                 final int extraSamplesValue = extraSamplesField.getIntValue();
                 switch (extraSamplesValue) {
-<<<<<<< HEAD
-                    case TiffTagConstants.EXTRA_SAMPLE_UNASSOCIATED_ALPHA:
-                        hasAlpha = true;
-                        isAlphaPremultiplied = false;
-                        break;
-                    case TiffTagConstants.EXTRA_SAMPLE_ASSOCIATED_ALPHA:
-                        hasAlpha = true;
-                        isAlphaPremultiplied = true;
-                        break;
-                    case 0:
-                    default:
-                        hasAlpha = false;
-                        isAlphaPremultiplied = false;
-                        break;
-=======
                 case TiffTagConstants.EXTRA_SAMPLE_UNASSOCIATED_ALPHA:
                     TiffCoverageLogger.getBufferedImagelogBranch_run(31);
                     hasAlpha = true;
@@ -444,7 +419,6 @@
                     hasAlpha = false;
                     isAlphaPremultiplied = false;
                     break;
->>>>>>> f682efca
                 }
             }
         }else{
@@ -457,13 +431,8 @@
         PhotometricInterpreter photometricInterpreter = params == null ? null
                 : params.getCustomPhotometricInterpreter();
         if (photometricInterpreter == null) {
-<<<<<<< HEAD
-            photometricInterpreter = getPhotometricInterpreter(directory, photometricInterpretation, bitsPerPixel,
-                    bitsPerSample, predictor, samplesPerPixel,
-=======
             TiffCoverageLogger.getBufferedImagelogBranch_run(36);
             photometricInterpreter = getPhotometricInterpreter(directory, photometricInterpretation, bitsPerPixel, bitsPerSample, predictor, samplesPerPixel,
->>>>>>> f682efca
                     width, height);
         }
         else {
@@ -481,14 +450,9 @@
             // currently, we support the non-interleaved (non-chunky)
             // option only in the case of a 24-bit RBG photometric interpreter
             // and for strips (not for tiles).
-<<<<<<< HEAD
-            if (photometricInterpretation != TiffTagConstants.PHOTOMETRIC_INTERPRETATION_VALUE_RGB
-                    || bitsPerPixel != 24) {
-=======
             TiffCoverageLogger.getBufferedImagelogBranch_run(38);
             if (photometricInterpretation != TiffTagConstants.PHOTOMETRIC_INTERPRETATION_VALUE_RGB) {
                 TiffCoverageLogger.getBufferedImagelogBranch_run(39);
->>>>>>> f682efca
                 throw new ImagingException("For planar configuration 2, only 24 bit RGB is currently supported");
             }
             else if ( bitsPerPixel != 24){
@@ -964,15 +928,9 @@
      * @throws ImagingException in the event of incompatible or malformed data
      * @throws IOException      in the event of an I/O error
      */
-<<<<<<< HEAD
-    TiffRasterData getRasterData(final TiffDirectory directory, final ByteOrder byteOrder, TiffImagingParameters params)
-            throws ImagingException, IOException {
-
-=======
     TiffRasterData getRasterData(final TiffDirectory directory, final ByteOrder byteOrder, TiffImagingParameters params) throws ImagingException, IOException {
 
         
->>>>>>> f682efca
         if (params == null) {
             TiffCoverageLogger.logBranch_run(1);
             params = getDefaultParameters();
@@ -1028,58 +986,6 @@
         if (subImage != null) {
             validateSubImage(subImage, width, height);
             TiffCoverageLogger.logBranch_run(12);
-<<<<<<< HEAD
-            // Check for valid subimage specification. The following checks
-            // are consistent with BufferedImage.getSubimage()
-            if (subImage.width <= 0) {
-                TiffCoverageLogger.logBranch_run(13);
-                throw new ImagingException("Negative or zero subimage width.");
-            } else {
-                TiffCoverageLogger.logBranch_run(14);
-            }
-
-            if (subImage.height <= 0) {
-                TiffCoverageLogger.logBranch_run(15);
-                throw new ImagingException("Negative or zero subimage height.");
-            } else {
-                TiffCoverageLogger.logBranch_run(16);
-            }
-
-            if (subImage.x < 0) {
-                TiffCoverageLogger.logBranch_run(17);
-                throw new ImagingException("Subimage x is outside raster.");
-            } else if (subImage.x >= width) {
-                TiffCoverageLogger.logBranch_run(18);
-                throw new ImagingException("Subimage x is outside raster.");
-            } else {
-                TiffCoverageLogger.logBranch_run(19);
-            }
-
-            if (subImage.x + subImage.width > width) {
-                TiffCoverageLogger.logBranch_run(20);
-                throw new ImagingException("Subimage (x+width) is outside raster.");
-            } else {
-                TiffCoverageLogger.logBranch_run(21);
-            }
-
-            if (subImage.y < 0) {
-                TiffCoverageLogger.logBranch_run(22);
-                throw new ImagingException("Subimage y is outside raster.");
-            } else if (subImage.y >= height) {
-                TiffCoverageLogger.logBranch_run(23);
-                throw new ImagingException("Subimage y is outside raster.");
-            } else {
-                TiffCoverageLogger.logBranch_run(24);
-            }
-
-            if (subImage.y + subImage.height > height) {
-                TiffCoverageLogger.logBranch_run(25);
-                throw new ImagingException("Subimage (y+height) is outside raster.");
-            } else {
-                TiffCoverageLogger.logBranch_run(26);
-            }
-=======
->>>>>>> f682efca
 
             // if the subimage is just the same thing as the whole
             // image, suppress the subimage processing
