--- conflicted
+++ resolved
@@ -19,6 +19,7 @@
 import static org.junit.jupiter.api.Assertions.assertEquals;
 import static org.junit.jupiter.api.Assertions.assertThrows;
 
+
 import static org.junit.jupiter.api.Assertions.fail;
 
 import java.awt.image.BufferedImage;
@@ -28,7 +29,6 @@
 import java.lang.reflect.InvocationTargetException;
 import java.lang.reflect.Method;
 import java.util.List;
-import java.awt.Rectangle;
 
 import org.apache.commons.imaging.Imaging;
 import org.apache.commons.imaging.ImagingException;
@@ -127,13 +127,8 @@
             }
         }
     }
-
     @Test
     public void testValidateSubImage_ThrowsExceptionForInvalidWidth() {
-<<<<<<< HEAD
-        //getRasterData-branch 13 (width < 1)
-        //getBufferedImage-branch 4
-=======
         //  Branch 13
         //
         //    Requirement: 
@@ -143,7 +138,6 @@
 //
         //
 
->>>>>>> 904c7246
         Rectangle invalidRect = new Rectangle(0, 0, 0, 10);
         assertThrows(ImagingException.class, 
             () -> TiffImageParser.validateSubImage(invalidRect, 100, 100));
@@ -151,10 +145,6 @@
 
     @Test
     public void testValidateSubImage_ThrowsExceptionForInvalidHeight() {
-<<<<<<< HEAD
-        // getRasterData-branch 15 (heigth < 1)
-        // getBufferedImage-branch 6
-=======
         //  Branch 15
         //
         //    Requirement: 
@@ -163,7 +153,6 @@
         //        achives this branch by setting height = 0, and width = 10
 //
         //
->>>>>>> 904c7246
         Rectangle invalidRect = new Rectangle(0, 0, 10, 0);
         assertThrows(ImagingException.class, 
             () -> TiffImageParser.validateSubImage(invalidRect, 100, 100));
@@ -171,10 +160,6 @@
 
     @Test
     public void testValidateSubImage_ThrowsExceptionForOutOfBoundsX() {
-<<<<<<< HEAD
-        // getRasterData-branch 17 (x < 0)
-        // getBufferedImage-branch 8
-=======
         //  BRacnh 17 and branch 18
         //
         //    Requirement: 
@@ -187,7 +172,6 @@
 //
         
 
->>>>>>> 904c7246
         Rectangle invalidRect = new Rectangle(-1, 0, 10, 10);
         assertThrows(ImagingException.class, 
             () -> TiffImageParser.validateSubImage(invalidRect, 100, 100));
@@ -199,10 +183,6 @@
 
     @Test
     public void testValidateSubImage_ThrowsExceptionForOutOfBoundsY() {
-<<<<<<< HEAD
-        // getRasterData-branch 18 (y < 0)
-        // getBufferedImage-branch 9
-=======
         //  BRacnh 17 and branch 18
         //
         //    Requirement: 
@@ -215,7 +195,6 @@
 //
         //
 
->>>>>>> 904c7246
         Rectangle invalidRect = new Rectangle(0, -1, 10, 10);
         assertThrows(ImagingException.class, 
             () -> TiffImageParser.validateSubImage(invalidRect, 100, 100));
