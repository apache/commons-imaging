package org.apache.commons.imaging.common;

import java.io.ByteArrayInputStream;
import java.io.IOException;

import org.apache.commons.imaging.Imaging;
import org.apache.commons.imaging.ImagingException;
import org.apache.commons.imaging.formats.tiff.TiffCoverageLogger;
import org.junit.jupiter.api.Test;

// import static org.junit.jupiter.api.Assertions.assertThrows;
import static org.junit.jupiter.api.Assertions.*;

public class BasicCParserTest {
<<<<<<< HEAD
    
    @Test
    /**
     * To pass this test the input value must be empty, which is why we initialize the 
     * input string to the parser as an empty byte array (it's thus empty) and will 
     * not enter nextToken()-for-loop and thus result in a return of null
       */
=======

    @Test
    /**
     * To pass this test the input value must be empty, which is why we initialize
     * the
     * input string to the parser as an empty byte array (it's thus empty) and will
     * not enter nextToken()-for-loop and thus result in a return of null
     */
>>>>>>> c2f4d923
    public void testEmptyStreamReturnsNull() throws IOException, ImagingException {
        BasicCParser p = new BasicCParser(new ByteArrayInputStream(new byte[0]));
        String result = p.nextToken();
        assertNull(result);
    }

    @Test
    /**
<<<<<<< HEAD
     * As there was no test case that caught the switch case statement of backslash 
     * we need to first reach the switch case (the input must start with a quotation mark) 
     * and then a backslash, then the string must be correctly terminated as to not get an exception
       */
=======
     * As there was no test case that caught the switch case statement of backslash
     * we need to first reach the switch case (the input must start with a quotation
     * mark)
     * and then a backslash, then the string must be correctly terminated as to not
     * get an exception
     */
>>>>>>> c2f4d923
    public void testBackSlashCase() throws IOException, ImagingException {
        String input = "\"\\wow\"";
        BasicCParser p = new BasicCParser(new ByteArrayInputStream(input.getBytes()));
        assertEquals("\"\\wow\"", p.nextToken());
    }

<<<<<<< HEAD
    /**
     * Then we need to test the case when we are parsing a string and have seen a backslash 
     * and then the next character is a quotation such that we have "\""".
     * Then ending the string with another quotation we have a valid string.
       */
=======
>>>>>>> c2f4d923
    @Test
    public void testQuotationWithBackslash() throws IOException, ImagingException {
        String input = "\"\\\"\"";
        BasicCParser p = new BasicCParser(new ByteArrayInputStream(input.getBytes()));
        assertEquals("\"\\\"\"", p.nextToken());
    }

<<<<<<< HEAD
    /**
     * We want to check the cases when in a string, we have an indicator of a  
     * raw string or a new line - which should throw an ImagingException. The \r would 
     * cause the \n-exception to be thrown thus they throw the same exception
       */
=======
>>>>>>> c2f4d923
    @Test
    public void testRawStringPrefixAndNewlineCausesSameException() throws IOException, ImagingException {
        String input1 = "\"\r\"";
        String input2 = "\"\n";
        BasicCParser p1 = new BasicCParser(new ByteArrayInputStream(input1.getBytes()));
        BasicCParser p2 = new BasicCParser(new ByteArrayInputStream(input2.getBytes()));
<<<<<<< HEAD
        
        Exception e1 = assertThrows(ImagingException.class, () -> { p1.nextToken(); });
        Exception e2 = assertThrows(ImagingException.class, () -> { p2.nextToken(); });
=======

        Exception e1 = assertThrows(ImagingException.class, () -> {
            p1.nextToken();
        });
        Exception e2 = assertThrows(ImagingException.class, () -> {
            p2.nextToken();
        });
>>>>>>> c2f4d923

        assertEquals(e1.getMessage(), e2.getMessage());
    }

<<<<<<< HEAD
    /**
     * We want to test a valid identifier that begins with an underscore
     * There are two ways to indicate an identifier token, underscore and if
     * the first character is a letter or digit. The first case is never tested in the
     * original test suite. Thus is why this test exists.
       */
=======
>>>>>>> c2f4d923
    @Test
    public void testValidIdentifier() throws IOException, ImagingException {
        String input = "_abs?2485_";
        BasicCParser p = new BasicCParser(new ByteArrayInputStream(input.getBytes()));
        Character expected = '_';
        assertEquals(expected, p.nextToken().charAt(0));
    }

<<<<<<< HEAD
    /**
     * Then we have three inputs which should just be ignored - if an input
     * start with a tab, carriage return or newline (and is NOT IN a string)
     * then we just ignore them and return whatever's after them if that input
     * is valid.
       */
=======
>>>>>>> c2f4d923
    @Test
    public void testTokenStartingWithTabCarriageReturnNewlineIgnored() throws IOException, ImagingException {
        String input1 = "\t4";
        String input2 = "\r5";
        String input3 = "\n6";
        BasicCParser p1 = new BasicCParser(new ByteArrayInputStream(input1.getBytes()));
        BasicCParser p2 = new BasicCParser(new ByteArrayInputStream(input2.getBytes()));
        BasicCParser p3 = new BasicCParser(new ByteArrayInputStream(input3.getBytes()));

        String concat = p1.nextToken() + p2.nextToken() + p3.nextToken();

        assertEquals("456", concat);
    }

<<<<<<< HEAD
    /**
     * Then we want to create a test which runs through the case of invalid or unhandled characters
     * which should throw an exception.
       */
=======
>>>>>>> c2f4d923
    @Test
    public void testInvalidCharacterException() throws IOException, ImagingException {
        String input = "?abs?2485_";
        BasicCParser p = new BasicCParser(new ByteArrayInputStream(input.getBytes()));
<<<<<<< HEAD
        Exception e = assertThrows(ImagingException.class, () -> { p.nextToken(); });
=======
        Exception e = assertThrows(ImagingException.class, () -> {
            p.nextToken();
        });
>>>>>>> c2f4d923

        String unhandled = e.getMessage().substring(0, 9);
        assertEquals(unhandled, "Unhandled");
    }
<<<<<<< HEAD
=======

    /**
     * Create a test which checks an invalid string which did not terminate
     * correctly.
     * which should throw an exception.
     */
    @Test
    public void testInvalidString() throws IOException, ImagingException {
        String input = "\"";
        BasicCParser p = new BasicCParser(new ByteArrayInputStream(input.getBytes()));
        Exception e = assertThrows(ImagingException.class, () -> {
            p.nextToken();
        });
        String expectedMessage = "Unterminated string ends XMP file";

        assertEquals(expectedMessage, e.getMessage());
    }

    /**
     * Test that a string works with carriage return prefixing it
     */
    @Test
    public void testValidString() throws IOException, ImagingException {
        String input = "\r\"abc\"";
        BasicCParser p = new BasicCParser(new ByteArrayInputStream(input.getBytes()));

        assertEquals("\"abc\"", p.nextToken());
    }
>>>>>>> c2f4d923
}<|MERGE_RESOLUTION|>--- conflicted
+++ resolved
@@ -12,7 +12,6 @@
 import static org.junit.jupiter.api.Assertions.*;
 
 public class BasicCParserTest {
-<<<<<<< HEAD
     
     @Test
     /**
@@ -20,16 +19,6 @@
      * input string to the parser as an empty byte array (it's thus empty) and will 
      * not enter nextToken()-for-loop and thus result in a return of null
        */
-=======
-
-    @Test
-    /**
-     * To pass this test the input value must be empty, which is why we initialize
-     * the
-     * input string to the parser as an empty byte array (it's thus empty) and will
-     * not enter nextToken()-for-loop and thus result in a return of null
-     */
->>>>>>> c2f4d923
     public void testEmptyStreamReturnsNull() throws IOException, ImagingException {
         BasicCParser p = new BasicCParser(new ByteArrayInputStream(new byte[0]));
         String result = p.nextToken();
@@ -38,33 +27,21 @@
 
     @Test
     /**
-<<<<<<< HEAD
      * As there was no test case that caught the switch case statement of backslash 
      * we need to first reach the switch case (the input must start with a quotation mark) 
      * and then a backslash, then the string must be correctly terminated as to not get an exception
        */
-=======
-     * As there was no test case that caught the switch case statement of backslash
-     * we need to first reach the switch case (the input must start with a quotation
-     * mark)
-     * and then a backslash, then the string must be correctly terminated as to not
-     * get an exception
-     */
->>>>>>> c2f4d923
     public void testBackSlashCase() throws IOException, ImagingException {
         String input = "\"\\wow\"";
         BasicCParser p = new BasicCParser(new ByteArrayInputStream(input.getBytes()));
         assertEquals("\"\\wow\"", p.nextToken());
     }
 
-<<<<<<< HEAD
     /**
      * Then we need to test the case when we are parsing a string and have seen a backslash 
      * and then the next character is a quotation such that we have "\""".
      * Then ending the string with another quotation we have a valid string.
        */
-=======
->>>>>>> c2f4d923
     @Test
     public void testQuotationWithBackslash() throws IOException, ImagingException {
         String input = "\"\\\"\"";
@@ -72,46 +49,30 @@
         assertEquals("\"\\\"\"", p.nextToken());
     }
 
-<<<<<<< HEAD
     /**
      * We want to check the cases when in a string, we have an indicator of a  
      * raw string or a new line - which should throw an ImagingException. The \r would 
      * cause the \n-exception to be thrown thus they throw the same exception
        */
-=======
->>>>>>> c2f4d923
     @Test
     public void testRawStringPrefixAndNewlineCausesSameException() throws IOException, ImagingException {
         String input1 = "\"\r\"";
         String input2 = "\"\n";
         BasicCParser p1 = new BasicCParser(new ByteArrayInputStream(input1.getBytes()));
         BasicCParser p2 = new BasicCParser(new ByteArrayInputStream(input2.getBytes()));
-<<<<<<< HEAD
         
         Exception e1 = assertThrows(ImagingException.class, () -> { p1.nextToken(); });
         Exception e2 = assertThrows(ImagingException.class, () -> { p2.nextToken(); });
-=======
-
-        Exception e1 = assertThrows(ImagingException.class, () -> {
-            p1.nextToken();
-        });
-        Exception e2 = assertThrows(ImagingException.class, () -> {
-            p2.nextToken();
-        });
->>>>>>> c2f4d923
 
         assertEquals(e1.getMessage(), e2.getMessage());
     }
 
-<<<<<<< HEAD
     /**
      * We want to test a valid identifier that begins with an underscore
      * There are two ways to indicate an identifier token, underscore and if
      * the first character is a letter or digit. The first case is never tested in the
      * original test suite. Thus is why this test exists.
        */
-=======
->>>>>>> c2f4d923
     @Test
     public void testValidIdentifier() throws IOException, ImagingException {
         String input = "_abs?2485_";
@@ -120,15 +81,12 @@
         assertEquals(expected, p.nextToken().charAt(0));
     }
 
-<<<<<<< HEAD
     /**
      * Then we have three inputs which should just be ignored - if an input
      * start with a tab, carriage return or newline (and is NOT IN a string)
      * then we just ignore them and return whatever's after them if that input
      * is valid.
        */
-=======
->>>>>>> c2f4d923
     @Test
     public void testTokenStartingWithTabCarriageReturnNewlineIgnored() throws IOException, ImagingException {
         String input1 = "\t4";
@@ -143,30 +101,19 @@
         assertEquals("456", concat);
     }
 
-<<<<<<< HEAD
     /**
      * Then we want to create a test which runs through the case of invalid or unhandled characters
      * which should throw an exception.
        */
-=======
->>>>>>> c2f4d923
     @Test
     public void testInvalidCharacterException() throws IOException, ImagingException {
         String input = "?abs?2485_";
         BasicCParser p = new BasicCParser(new ByteArrayInputStream(input.getBytes()));
-<<<<<<< HEAD
         Exception e = assertThrows(ImagingException.class, () -> { p.nextToken(); });
-=======
-        Exception e = assertThrows(ImagingException.class, () -> {
-            p.nextToken();
-        });
->>>>>>> c2f4d923
 
         String unhandled = e.getMessage().substring(0, 9);
         assertEquals(unhandled, "Unhandled");
     }
-<<<<<<< HEAD
-=======
 
     /**
      * Create a test which checks an invalid string which did not terminate
@@ -195,5 +142,4 @@
 
         assertEquals("\"abc\"", p.nextToken());
     }
->>>>>>> c2f4d923
 }